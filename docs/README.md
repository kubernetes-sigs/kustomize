--- conflicted
+++ resolved
@@ -1,22 +1,9 @@
-<<<<<<< HEAD
-<<<<<<< HEAD
-English | [简体中文](zh/README.md)
-
-# Kustomize docs
-=======
-# Documentation
->>>>>>> 61cf67fb... start v2.1 release notes
-
- * [Installation](INSTALL.md)
-
-=======
 English | [简体中文](zh/README.md)
 
 # Documentation
 
  * [Installation](INSTALL.md)
 
->>>>>>> dc774dde
  * [Examples](../examples) - detailed walkthroughs of various
     workflows and concepts.
 
