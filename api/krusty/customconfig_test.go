// Copyright 2019 The Kubernetes Authors.
// SPDX-License-Identifier: Apache-2.0

package krusty_test

import (
	"testing"

	kusttest_test "sigs.k8s.io/kustomize/api/testutils/kusttest"
)

func makeBaseReferencingCustomConfig(th kusttest_test.Harness) {
	th.WriteK("base", `
namePrefix: x-
commonLabels:
  app: myApp
vars:
- name: APRIL_DIET
  objref:
    group: foo
    version: v1
    kind: Giraffe
    name: april
  fieldref:
    fieldpath: spec.diet
- name: KOKO_DIET
  objref:
    group: foo
    version: v1
    kind: Gorilla
    name: koko
  fieldref:
    fieldpath: spec.diet
resources:
- animalPark.yaml
- giraffes.yaml
- gorilla.yaml
configurations:
- config/defaults.yaml
- config/custom.yaml
`)
	th.WriteF("base/giraffes.yaml", `
apiVersion: foo/v1
kind: Giraffe
metadata:
  name: april
spec:
  diet: mimosa
  location: NE
---
apiVersion: foo/v1
kind: Giraffe
metadata:
  name: may
spec:
  diet: acacia
  location: SE
`)
	th.WriteF("base/gorilla.yaml", `
apiVersion: foo/v1
kind: Gorilla
metadata:
  name: koko
spec:
  diet: bambooshoots
  location: SW
`)
	th.WriteF("base/animalPark.yaml", `
apiVersion: foo/v1
kind: AnimalPark
metadata:
  name: sandiego
spec:
  gorillaRef:
    name: koko
  giraffeRef:
    name: april
  food:
  - "$(APRIL_DIET)"
  - "$(KOKO_DIET)"
`)
}

func TestCustomConfig(t *testing.T) {
	th := kusttest_test.MakeHarness(t)
	makeBaseReferencingCustomConfig(th)
	th.WriteLegacyConfigs("base/config/defaults.yaml")
	th.WriteF("base/config/custom.yaml", `
nameReference:
- kind: Gorilla
  fieldSpecs:
  - kind: AnimalPark
    path: spec/gorillaRef/name
- kind: Giraffe
  fieldSpecs:
  - kind: AnimalPark
    path: spec/giraffeRef/name
varReference:
- path: spec/food
  kind: AnimalPark
`)
	m := th.Run("base", th.MakeDefaultOptions())
	th.AssertActualEqualsExpected(m, `
apiVersion: foo/v1
kind: AnimalPark
metadata:
  labels:
    app: myApp
  name: x-sandiego
spec:
  food:
  - mimosa
  - bambooshoots
  giraffeRef:
    name: x-april
  gorillaRef:
    name: x-koko
---
apiVersion: foo/v1
kind: Giraffe
metadata:
  labels:
    app: myApp
  name: x-april
spec:
  diet: mimosa
  location: NE
---
apiVersion: foo/v1
kind: Giraffe
metadata:
  labels:
    app: myApp
  name: x-may
spec:
  diet: acacia
  location: SE
---
apiVersion: foo/v1
kind: Gorilla
metadata:
  labels:
    app: myApp
  name: x-koko
spec:
  diet: bambooshoots
  location: SW
`)
}

func TestCustomConfigWithDefaultOverspecification(t *testing.T) {
	th := kusttest_test.MakeHarness(t)
	makeBaseReferencingCustomConfig(th)
	th.WriteLegacyConfigs("base/config/defaults.yaml")
	// Specifying namePrefix here conflicts with (is the same as)
	// the defaults written above.  This is intentional in the
	// test to assure duplicate config doesn't cause problems.
	th.WriteF("base/config/custom.yaml", `
namePrefix:
- path: metadata/name
nameReference:
- kind: Gorilla
  fieldSpecs:
  - kind: AnimalPark
    path: spec/gorillaRef/name
- kind: Giraffe
  fieldSpecs:
  - kind: AnimalPark
    path: spec/giraffeRef/name
varReference:
- path: spec/food
  kind: AnimalPark
`)
	m := th.Run("base", th.MakeDefaultOptions())
	th.AssertActualEqualsExpected(m, `
apiVersion: foo/v1
kind: AnimalPark
metadata:
  labels:
    app: myApp
  name: x-sandiego
spec:
  food:
  - mimosa
  - bambooshoots
  giraffeRef:
    name: x-april
  gorillaRef:
    name: x-koko
---
apiVersion: foo/v1
kind: Giraffe
metadata:
  labels:
    app: myApp
  name: x-april
spec:
  diet: mimosa
  location: NE
---
apiVersion: foo/v1
kind: Giraffe
metadata:
  labels:
    app: myApp
  name: x-may
spec:
  diet: acacia
  location: SE
---
apiVersion: foo/v1
kind: Gorilla
metadata:
  labels:
    app: myApp
  name: x-koko
spec:
  diet: bambooshoots
  location: SW
`)
}

func TestFixedBug605_BaseCustomizationAvailableInOverlay(t *testing.T) {
	th := kusttest_test.MakeHarness(t)
	makeBaseReferencingCustomConfig(th)
	th.WriteLegacyConfigs("base/config/defaults.yaml")
	th.WriteF("base/config/custom.yaml", `
nameReference:
- kind: Gorilla
  fieldSpecs:
  - group: foo
    version: v1
    kind: AnimalPark
    path: spec/gorillaRef/name
- kind: Giraffe
  fieldSpecs:
  - group: foo
    version: v1
    kind: AnimalPark
    path: spec/giraffeRef/name
varReference:
- path: spec/food
  group: foo
  version: v1
  kind: AnimalPark
`)
	th.WriteK("overlay", `
namePrefix: o-
commonLabels:
  movie: planetOfTheApes
patchesStrategicMerge:
- animalPark.yaml
resources:
- ../base
- ursus.yaml
`)
	th.WriteF("overlay/ursus.yaml", `
apiVersion: foo/v1
kind: Gorilla
metadata:
  name: ursus
spec:
  diet: heston
  location: Arizona
`)
	// The following replaces the gorillaRef in the AnimalPark.
	th.WriteF("overlay/animalPark.yaml", `
apiVersion: foo/v1
kind: AnimalPark
metadata:
  name: sandiego
spec:
  gorillaRef:
    name: ursus
`)
	m := th.Run("overlay", th.MakeDefaultOptions())
	th.AssertActualEqualsExpected(m, `
apiVersion: foo/v1
kind: AnimalPark
metadata:
  labels:
    app: myApp
    movie: planetOfTheApes
  name: o-x-sandiego
spec:
  food:
  - mimosa
  - bambooshoots
  giraffeRef:
    name: o-x-april
  gorillaRef:
    name: o-ursus
---
apiVersion: foo/v1
kind: Giraffe
metadata:
  labels:
    app: myApp
    movie: planetOfTheApes
  name: o-x-april
spec:
  diet: mimosa
  location: NE
---
apiVersion: foo/v1
kind: Giraffe
metadata:
  labels:
    app: myApp
    movie: planetOfTheApes
  name: o-x-may
spec:
  diet: acacia
  location: SE
---
apiVersion: foo/v1
kind: Gorilla
metadata:
  labels:
    app: myApp
    movie: planetOfTheApes
  name: o-x-koko
spec:
  diet: bambooshoots
  location: SW
---
apiVersion: foo/v1
kind: Gorilla
metadata:
  labels:
    movie: planetOfTheApes
  name: o-ursus
spec:
  diet: heston
  location: Arizona
`)
}

<<<<<<< HEAD
func TestInlineConfig(t *testing.T) {
	th := kusttest_test.MakeEnhancedHarness(t)
	defer th.Reset()

	th.WriteF("/app/resource.yaml", `
apiVersion: config/v1
kind: MyKind
metadata:
  name: testSvc
spec:
  container:
    image: crd-image
`)
	th.WriteK("/app", `
resources:
- resource.yaml
images:
- name: crd-image
  newName: new-crd-image
  newTag: new-v1-tag
configurations:
- |-
  images:
  - kind: MyKind
    path: spec/container/image
`)

	m := th.Run("/app", th.MakeDefaultOptions())
	th.AssertActualEqualsExpected(m, `
apiVersion: config/v1
kind: MyKind
metadata:
  name: testSvc
spec:
  container:
    image: new-crd-image:new-v1-tag
`)
=======
func TestLabelTransformerConfig(t *testing.T) {
	testCases := []struct {
		name              string
		kustomization     string
		transformerConfig string
		expectedResult    string
	}{
		{
			name: "includeSelectors=false, includeTemplates=false, include template via transformerConfig",
			kustomization: `configurations:
  - config/configurations.yaml

labels:
  - includeSelectors: false
    includeTemplates: false
    pairs:
      location: planet-earth
      environment: dev

resources:
  - resources/deployment.yaml
`,
			transformerConfig: `labels:
  - path: spec/template/metadata/labels
    create: true
    kind: Deployment
`,
			expectedResult: `apiVersion: apps/v1
kind: Deployment
metadata:
  creationTimestamp: null
  labels:
    app: sample-deploy
    environment: dev
    location: planet-earth
  name: sample-deploy
spec:
  replicas: 1
  selector:
    matchLabels:
      app: sample-deploy
  strategy: {}
  template:
    metadata:
      creationTimestamp: null
      labels:
        app: sample-deploy
        environment: dev
        location: planet-earth
    spec:
      containers:
      - image: hello-world:latest
        name: hello-world
`,
		},
		{
			name: "includeSelectors=true, includeTemplates=false, include template via transformerConfig",
			kustomization: `configurations:
  - config/configurations.yaml

labels:
  - includeSelectors: true
    includeTemplates: false
    pairs:
      location: planet-earth
      environment: dev

resources:
  - resources/deployment.yaml
`,
			transformerConfig: `labels:
  - path: spec/template/metadata/labels
    create: true
    kind: Deployment
`,
			expectedResult: `apiVersion: apps/v1
kind: Deployment
metadata:
  creationTimestamp: null
  labels:
    app: sample-deploy
    environment: dev
    location: planet-earth
  name: sample-deploy
spec:
  replicas: 1
  selector:
    matchLabels:
      app: sample-deploy
      environment: dev
      location: planet-earth
  strategy: {}
  template:
    metadata:
      creationTimestamp: null
      labels:
        app: sample-deploy
        environment: dev
        location: planet-earth
    spec:
      containers:
      - image: hello-world:latest
        name: hello-world
`,
		},
		{
			name: "includeSelectors=false, includeTemplates=true, no transformerConfig",
			kustomization: `labels:
  - includeSelectors: false
    includeTemplates: true
    pairs:
      location: planet-earth
      environment: dev

resources:
  - resources/deployment.yaml
`,
			expectedResult: `apiVersion: apps/v1
kind: Deployment
metadata:
  creationTimestamp: null
  labels:
    app: sample-deploy
    environment: dev
    location: planet-earth
  name: sample-deploy
spec:
  replicas: 1
  selector:
    matchLabels:
      app: sample-deploy
  strategy: {}
  template:
    metadata:
      creationTimestamp: null
      labels:
        app: sample-deploy
        environment: dev
        location: planet-earth
    spec:
      containers:
      - image: hello-world:latest
        name: hello-world
`,
		},
		{
			name: "includeSelectors=false, includeTemplates=false, no transformerConfig",
			kustomization: `labels:
  - includeSelectors: false
    includeTemplates: false
    pairs:
      location: planet-earth
      environment: dev

resources:
  - resources/deployment.yaml
`,
			expectedResult: `apiVersion: apps/v1
kind: Deployment
metadata:
  creationTimestamp: null
  labels:
    app: sample-deploy
    environment: dev
    location: planet-earth
  name: sample-deploy
spec:
  replicas: 1
  selector:
    matchLabels:
      app: sample-deploy
  strategy: {}
  template:
    metadata:
      creationTimestamp: null
      labels:
        app: sample-deploy
    spec:
      containers:
      - image: hello-world:latest
        name: hello-world
`,
		},
	}

	for _, tc := range testCases {
		t.Run(tc.name, func(t *testing.T) {
			th := kusttest_test.MakeHarness(t)
			th.WriteK(".", tc.kustomization)
			th.WriteF("resources/deployment.yaml",
				`apiVersion: apps/v1
kind: Deployment
metadata:
  creationTimestamp: null
  labels:
    app: sample-deploy
  name: sample-deploy
spec:
  replicas: 1
  selector:
    matchLabels:
      app: sample-deploy

  strategy: {}
  template:
    metadata:
      creationTimestamp: null
      labels:
        app: sample-deploy
    spec:
      containers:
      - image: hello-world:latest
        name: hello-world
`)
			if tc.transformerConfig != "" {
				th.WriteF("config/configurations.yaml", tc.transformerConfig)
			}

			output := th.Run(".", th.MakeDefaultOptions())

			th.AssertActualEqualsExpected(output, tc.expectedResult)
		})
	}
}

func TestLabelTransformerConfigWithCustomResources(t *testing.T) {
	testCases := []struct {
		name              string
		kustomization     string
		transformerConfig string
		expectedResult    string
	}{
		{
			name: "include template via transformerConfig",
			kustomization: `configurations:
  - config/configurations.yaml

labels:
  - includeSelectors: false
    includeTemplates: false
    pairs:
      location: planet-earth
      environment: dev

resources:
  - resources/custom-resource.yaml
`,
			transformerConfig: `labels:
  - path: spec/template/metadata/labels
    create: true
    kind: SampleResource
`,
			expectedResult: `apiVersion: custom.example.org/v1
kind: SampleResource
metadata:
  labels:
    environment: dev
    location: planet-earth
  name: sample-resource
  namespace: sample-namespace
spec:
  template:
    metadata:
      labels:
        environment: dev
        location: planet-earth
    spec:
      containers:
      - env:
        - name: VARIABLE
          value: value
        image: index.docker.io/library/hello-world
`,
		},
		{
			name: "include selector via transformerConfig",
			kustomization: `configurations:
  - config/configurations.yaml

labels:
  - includeSelectors: false
    includeTemplates: false
    pairs:
      location: planet-earth
      environment: dev

resources:
  - resources/custom-resource.yaml
`,
			transformerConfig: `labels:
  - path: spec/selectors/labels
    create: true
    kind: SampleResource
`,
			expectedResult: `apiVersion: custom.example.org/v1
kind: SampleResource
metadata:
  labels:
    environment: dev
    location: planet-earth
  name: sample-resource
  namespace: sample-namespace
spec:
  selectors:
    labels:
      environment: dev
      location: planet-earth
  template:
    spec:
      containers:
      - env:
        - name: VARIABLE
          value: value
        image: index.docker.io/library/hello-world
`,
		},
		{
			name: "include selectors and labels via transformerConfig",
			kustomization: `configurations:
  - config/configurations.yaml

labels:
  - includeSelectors: false
    includeTemplates: false
    pairs:
      location: planet-earth
      environment: dev

resources:
  - resources/custom-resource.yaml
`,
			transformerConfig: `
labels:
  - path: spec/selectors/labels
    create: true
    kind: SampleResource
  - path: spec/template/metadata/labels
    create: true
    kind: SampleResource
`,
			expectedResult: `apiVersion: custom.example.org/v1
kind: SampleResource
metadata:
  labels:
    environment: dev
    location: planet-earth
  name: sample-resource
  namespace: sample-namespace
spec:
  selectors:
    labels:
      environment: dev
      location: planet-earth
  template:
    metadata:
      labels:
        environment: dev
        location: planet-earth
    spec:
      containers:
      - env:
        - name: VARIABLE
          value: value
        image: index.docker.io/library/hello-world
`,
		},
	}

	for _, tc := range testCases {
		t.Run(tc.name, func(t *testing.T) {
			th := kusttest_test.MakeHarness(t)
			th.WriteK(".", tc.kustomization)
			th.WriteF("resources/custom-resource.yaml",
				`apiVersion: custom.example.org/v1
kind: SampleResource
metadata:
  name: sample-resource
  namespace: sample-namespace
spec:
  template:
    spec:
      containers:
      - image: index.docker.io/library/hello-world
        env:
        - name: VARIABLE
          value: value
`)

			th.WriteF("config/configurations.yaml", tc.transformerConfig)

			output := th.Run(".", th.MakeDefaultOptions())

			th.AssertActualEqualsExpected(output, tc.expectedResult)
		})
	}
>>>>>>> cc9dd342
}<|MERGE_RESOLUTION|>--- conflicted
+++ resolved
@@ -336,7 +336,6 @@
 `)
 }
 
-<<<<<<< HEAD
 func TestInlineConfig(t *testing.T) {
 	th := kusttest_test.MakeEnhancedHarness(t)
 	defer th.Reset()
@@ -374,7 +373,7 @@
   container:
     image: new-crd-image:new-v1-tag
 `)
-=======
+
 func TestLabelTransformerConfig(t *testing.T) {
 	testCases := []struct {
 		name              string
@@ -770,5 +769,4 @@
 			th.AssertActualEqualsExpected(output, tc.expectedResult)
 		})
 	}
->>>>>>> cc9dd342
 }