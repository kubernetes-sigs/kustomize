--- conflicted
+++ resolved
@@ -64,8 +64,11 @@
 		if !ok {
 			return nil, fmt.Errorf("plugin %s not a Configurable", res.Id())
 		}
-		fmt.Printf("%T %v\n", c, ok)
-		err = c.Config(ldr, l.rf, res)
+		byt, err := res.AsYAML()
+		if err != nil {
+			return nil, err
+		}
+		err = c.Config(ldr, l.rf, byt)
 		if err != nil {
 			return nil, errors.Wrapf(err, "plugin %s fails configuration", res.Id())
 		}
@@ -86,7 +89,11 @@
 		if !ok {
 			return nil, fmt.Errorf("plugin %s not a Configurable", res.Id())
 		}
-		err = c.Config(ldr, l.rf, res)
+		byt, err := res.AsYAML()
+		if err != nil {
+			return nil, err
+		}
+		err = c.Config(ldr, l.rf, byt)
 		if err != nil {
 			return nil, errors.Wrapf(err, "plugin %s fails configuration", res.Id())
 		}
@@ -146,18 +153,15 @@
 			return nil, err
 		}
 	}
-<<<<<<< HEAD
-=======
 	yaml, err := res.AsYAML()
 	if err != nil {
 		return nil, errors.Wrapf(err, "marshalling yaml from res %s", res.Id())
 	}
-	err = c.Config(ldr, l.rf, yaml)
+	err = c.Config(ldr, pl.rf, yaml)
 	if err != nil {
 		return nil, errors.Wrapf(
 			err, "plugin %s fails configuration", res.Id())
 	}
->>>>>>> 858c7493
 	return c, nil
 }
 
