--- conflicted
+++ resolved
@@ -113,42 +113,7 @@
 // MakeCustomizedResMap creates a ResMap per kustomization instructions.
 // The Resources in the returned ResMap are fully customized.
 func (kt *KustTarget) MakeCustomizedResMap() (resmap.ResMap, error) {
-<<<<<<< HEAD
-	ra, err := kt.AccumulateTarget()
-	if err != nil {
-		return nil, err
-	}
-	err = ra.Transform(kt.tFactory.MakeHashTransformer())
-	if err != nil {
-		return nil, err
-	}
-	// Given that names have changed (prefixs/suffixes added),
-	// fix all the back references to those names.
-	err = ra.FixBackReferences()
-	if err != nil {
-		return nil, err
-	}
-	// With all the back references fixed, it's OK to resolve Inlines.
-	err = ra.ResolveInlines()
-	if err != nil {
-		return nil, err
-	}
-	// With all the back references fixed, it's OK to resolve Vars.
-	err = ra.ResolveVars()
-	if err != nil {
-		return nil, err
-	}
-
-	rm := ra.ResMap()
-	pt := kt.tFactory.MakeInventoryTransformer(kt.kustomization.Inventory, kt.kustomization.Namespace, true)
-	err = pt.Transform(rm)
-	if err != nil {
-		return nil, err
-	}
-	return rm, nil
-=======
 	return kt.makeCustomizedResMap(types.GarbageIgnore)
->>>>>>> b9ba8e22
 }
 
 func (kt *KustTarget) MakePruneConfigMap() (resmap.ResMap, error) {
@@ -232,7 +197,7 @@
 	err = ra.MergeInlines(kt.kustomization.Inlines)
 	if err != nil {
 		return nil, errors.Wrapf(
-			err, "merging substituions %v", kt.kustomization.Inlines)
+			err, "merging inlines %v", kt.kustomization.Inlines)
 	}
 	crdTc, err := config.LoadConfigFromCRDs(kt.ldr, kt.kustomization.Crds)
 	if err != nil {
