// Copyright 2019 The Kubernetes Authors.
// SPDX-License-Identifier: Apache-2.0

package build

import (
	"fmt"
	"io"
<<<<<<< HEAD
	"io/ioutil"
	"log"
=======
>>>>>>> c7156d05

	"github.com/spf13/cobra"
	"sigs.k8s.io/kustomize/api/filesys"
	"sigs.k8s.io/kustomize/api/konfig"
	"sigs.k8s.io/kustomize/api/krusty"
	"sigs.k8s.io/kustomize/api/types"
)

var theArgs struct {
	kustomizationPath string
}

var theFlags struct {
	outputPath string
	enable     struct {
		plugins           bool
		managedByLabel    bool
		transformerMode   bool
	}
	loadRestrictor string
	reorderOutput  string
	fnOptions      types.FnPluginLoadingOptions
}

type Help struct {
	Use     string
	Short   string
	Long    string
	Example string
}

func MakeHelp(pgmName, cmdName string) *Help {
	fN := konfig.DefaultKustomizationFileName()
	return &Help{
		Use:   cmdName + " DIR",
		Short: "Build a kustomization target from a directory or URL.",
		Long: fmt.Sprintf(`Build a set of KRM resources using a '%s' file.
The DIR argument must be a path to a directory containing
'%s', or a git repository URL with a path suffix
specifying same with respect to the repository root.
If DIR is omitted, '.' is assumed.
`, fN, fN),
		Example: fmt.Sprintf(`# Build the current working directory
  %s %s

# Build some shared configuration directory
  %s %s /home/config/production

# Build from github
  %s %s https://github.com/kubernetes-sigs/kustomize.git/examples/helloWorld?ref=v1.0.6
`, pgmName, cmdName, pgmName, cmdName, pgmName, cmdName),
	}
}

// NewCmdBuild creates a new build command.
func NewCmdBuild(
	fSys filesys.FileSystem, help *Help, reader io.Reader, writer io.Writer) *cobra.Command {
	cmd := &cobra.Command{
		Use:          help.Use,
		Short:        help.Short,
		Long:         help.Long,
		Example:      help.Example,
		SilenceUsage: true,
		RunE: func(cmd *cobra.Command, args []string) error {
			if err := Validate(args); err != nil {
				return err
			}
			k := krusty.MakeKustomizer(
				HonorKustomizeFlags(krusty.MakeDefaultOptions()),
			)
			if theFlags.enable.transformerMode {
				input, err := ioutil.ReadAll(reader)
				if err != nil {
					return fmt.Errorf("reading resources from stdin: %v", err)
				}
				k.SetInput(input)
			}
			m, err := k.Run(fSys, theArgs.kustomizationPath)
			if err != nil {
				return err
			}
			if theFlags.outputPath != "" && fSys.IsDir(theFlags.outputPath) {
				// Ignore writer; write to o.outputPath directly.
				return MakeWriter(fSys).WriteIndividualFiles(
					theFlags.outputPath, m)
			}
			yml, err := m.AsYaml()
			if err != nil {
				return err
			}
			if theFlags.outputPath != "" {
				// Ignore writer; write to o.outputPath directly.
				return fSys.WriteFile(theFlags.outputPath, yml)
			}
			_, err = writer.Write(yml)
			return err
		},
	}
	AddFlagOutputPath(cmd.Flags())
	AddFunctionBasicsFlags(cmd.Flags())
	AddFlagLoadRestrictor(cmd.Flags())
	AddFlagEnablePlugins(cmd.Flags())
	AddFlagReorderOutput(cmd.Flags())
	AddFlagEnableManagedbyLabel(cmd.Flags())
	AddFlagEnableTransformerMode(cmd.Flags())
	return cmd
}

// Validate validates build command args and flags.
func Validate(args []string) error {
	if len(args) > 1 {
		return fmt.Errorf(
			"specify one path to " +
				konfig.DefaultKustomizationFileName())
	}
	if len(args) == 0 {
		theArgs.kustomizationPath = filesys.SelfDir
	} else {
		theArgs.kustomizationPath = args[0]
	}
	if err := validateFlagLoadRestrictor(); err != nil {
		return err
	}
	return validateFlagReorderOutput()
}

// HonorKustomizeFlags feeds command line data to the krusty options.
// Flags and such are held in private package variables.
func HonorKustomizeFlags(kOpts *krusty.Options) *krusty.Options {
	kOpts.DoLegacyResourceSort = getFlagReorderOutput() == legacy
	kOpts.LoadRestrictions = getFlagLoadRestrictorValue()
	if theFlags.enable.plugins {
		c := types.EnabledPluginConfig(types.BploUseStaticallyLinked)
		c.FnpLoadingOptions = theFlags.fnOptions
		kOpts.PluginConfig = c
	}
	kOpts.AddManagedbyLabel = isManagedByLabelEnabled()
	return kOpts
}<|MERGE_RESOLUTION|>--- conflicted
+++ resolved
@@ -6,11 +6,7 @@
 import (
 	"fmt"
 	"io"
-<<<<<<< HEAD
 	"io/ioutil"
-	"log"
-=======
->>>>>>> c7156d05
 
 	"github.com/spf13/cobra"
 	"sigs.k8s.io/kustomize/api/filesys"
