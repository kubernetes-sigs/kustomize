// Copyright 2019 The Kubernetes Authors.
// SPDX-License-Identifier: Apache-2.0

package build

import (
	"fmt"
	"io"
	"io/ioutil"
	"log"

	"github.com/spf13/cobra"
	"sigs.k8s.io/kustomize/api/filesys"
	"sigs.k8s.io/kustomize/api/konfig"
	"sigs.k8s.io/kustomize/api/krusty"
	"sigs.k8s.io/kustomize/api/types"
)

var theArgs struct {
	kustomizationPath string
}

var theFlags struct {
	outputPath string
	enable     struct {
<<<<<<< HEAD
		resourceIdChanges bool
		plugins           bool
		managedByLabel    bool
		transformerMode   bool
=======
		plugins        bool
		managedByLabel bool
>>>>>>> 710db98d
	}
	loadRestrictor string
	reorderOutput  string
	fnOptions      types.FnPluginLoadingOptions
}

type Help struct {
	Use     string
	Short   string
	Long    string
	Example string
}

func MakeHelp(pgmName, cmdName string) *Help {
	fN := konfig.DefaultKustomizationFileName()
	return &Help{
		Use:   cmdName + " DIR",
		Short: "Build a kustomization target from a directory or URL.",
		Long: fmt.Sprintf(`Build a set of KRM resources using a '%s' file.
The DIR argument must be a path to a directory containing
'%s', or a git repository URL with a path suffix
specifying same with respect to the repository root.
If DIR is omitted, '.' is assumed.
`, fN, fN),
		Example: fmt.Sprintf(`# Build the current working directory
  %s %s

# Build some shared configuration directory
  %s %s /home/config/production

# Build from github
  %s %s https://github.com/kubernetes-sigs/kustomize.git/examples/helloWorld?ref=v1.0.6
`, pgmName, cmdName, pgmName, cmdName, pgmName, cmdName),
	}
}

// NewCmdBuild creates a new build command.
func NewCmdBuild(
	fSys filesys.FileSystem, help *Help, reader io.Reader, writer io.Writer) *cobra.Command {
	cmd := &cobra.Command{
		Use:          help.Use,
		Short:        help.Short,
		Long:         help.Long,
		Example:      help.Example,
		SilenceUsage: true,
		RunE: func(cmd *cobra.Command, args []string) error {
			if err := Validate(args); err != nil {
				return err
			}
			k := krusty.MakeKustomizer(
				HonorKustomizeFlags(krusty.MakeDefaultOptions()),
			)
			if theFlags.enable.transformerMode {
				input, err := ioutil.ReadAll(reader)
				if err != nil {
					return fmt.Errorf("reading resources from stdin: %v", err)
				}
				k.SetInput(input)
			}
			m, err := k.Run(fSys, theArgs.kustomizationPath)
			if err != nil {
				return err
			}
			if theFlags.outputPath != "" && fSys.IsDir(theFlags.outputPath) {
				// Ignore writer; write to o.outputPath directly.
				return MakeWriter(fSys).WriteIndividualFiles(
					theFlags.outputPath, m)
			}
			yml, err := m.AsYaml()
			if err != nil {
				return err
			}
			if theFlags.outputPath != "" {
				// Ignore writer; write to o.outputPath directly.
				return fSys.WriteFile(theFlags.outputPath, yml)
			}
			_, err = writer.Write(yml)
			return err
		},
	}
	AddFlagOutputPath(cmd.Flags())
	AddFunctionBasicsFlags(cmd.Flags())
	AddFlagLoadRestrictor(cmd.Flags())
	AddFlagEnablePlugins(cmd.Flags())
	AddFlagReorderOutput(cmd.Flags())
	AddFlagEnableManagedbyLabel(cmd.Flags())
<<<<<<< HEAD
	AddFlagAllowResourceIdChanges(cmd.Flags())
	AddFlagEnableTransformerMode(cmd.Flags())
=======
>>>>>>> 710db98d
	return cmd
}

// Validate validates build command args and flags.
func Validate(args []string) error {
	if len(args) > 1 {
		return fmt.Errorf(
			"specify one path to " +
				konfig.DefaultKustomizationFileName())
	}
	if len(args) == 0 {
		theArgs.kustomizationPath = filesys.SelfDir
	} else {
		theArgs.kustomizationPath = args[0]
	}
	if err := validateFlagLoadRestrictor(); err != nil {
		return err
	}
	return validateFlagReorderOutput()
}

// HonorKustomizeFlags feeds command line data to the krusty options.
// Flags and such are held in private package variables.
func HonorKustomizeFlags(kOpts *krusty.Options) *krusty.Options {
	kOpts.DoLegacyResourceSort = getFlagReorderOutput() == legacy
	kOpts.LoadRestrictions = getFlagLoadRestrictorValue()
	if theFlags.enable.plugins {
		c, err := konfig.EnabledPluginConfig(types.BploUseStaticallyLinked)
		if err != nil {
			log.Fatal(err)
		}
		c.FnpLoadingOptions = theFlags.fnOptions
		kOpts.PluginConfig = c
	}
	kOpts.AddManagedbyLabel = isManagedByLabelEnabled()
	return kOpts
}<|MERGE_RESOLUTION|>--- conflicted
+++ resolved
@@ -23,15 +23,9 @@
 var theFlags struct {
 	outputPath string
 	enable     struct {
-<<<<<<< HEAD
-		resourceIdChanges bool
 		plugins           bool
 		managedByLabel    bool
 		transformerMode   bool
-=======
-		plugins        bool
-		managedByLabel bool
->>>>>>> 710db98d
 	}
 	loadRestrictor string
 	reorderOutput  string
@@ -118,11 +112,7 @@
 	AddFlagEnablePlugins(cmd.Flags())
 	AddFlagReorderOutput(cmd.Flags())
 	AddFlagEnableManagedbyLabel(cmd.Flags())
-<<<<<<< HEAD
-	AddFlagAllowResourceIdChanges(cmd.Flags())
 	AddFlagEnableTransformerMode(cmd.Flags())
-=======
->>>>>>> 710db98d
 	return cmd
 }
 
